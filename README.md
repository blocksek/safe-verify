# Safe Multisend Decoder

This repository contains a small Python script that decodes [Safe](https://safe.global) multisend transaction data. Contract ABIs are retrieved from the Etherscan API, so an API key is required when running the script locally.

## Requirements

- Python 3.9 or later
- Dependencies: `requests`, `eth-abi`, `web3`

<<<<<<< HEAD
It is recommended to use a Python virtual environment when running the decoder locally. Create and activate one with:

```bash
python3 -m venv venv
source venv/bin/activate
```

Then install the dependencies:

=======
>>>>>>> 36c54ab2
```bash
pip install requests eth-abi web3
```

<<<<<<< HEAD
You can leave the environment with `deactivate` when you're done.

=======
>>>>>>> 36c54ab2
## Usage

1. Obtain an Etherscan API key from <https://etherscan.io/>.
2. Export it in your environment:

```bash
export ETHERSCAN_API_KEY=<your key>
```

3. Run the decoder and provide the hex encoded multisend transaction blob:

```bash
python multisend-decoder.py <hex_blob> [--chainid CHAIN_ID]
```

`--chainid` defaults to `1` (Ethereum mainnet). Use the appropriate chain ID for the transaction you are decoding.

The script will output a JSON array describing each call contained in the multisend.

### Example

```bash
python multisend-decoder.py 0x0087...000003
```

This prints something like:

```json
[
  {
    "operation": 0,
    "to": "0x...",
    "value": 0,
    "data": "0x...",
    "method": "transfer",
    "args": ["0x...", 1000000000000000000]
  }
]
```

The script requires network access to `api.etherscan.io` in order to fetch verified contract ABIs.<|MERGE_RESOLUTION|>--- conflicted
+++ resolved
@@ -7,27 +7,12 @@
 - Python 3.9 or later
 - Dependencies: `requests`, `eth-abi`, `web3`
 
-<<<<<<< HEAD
-It is recommended to use a Python virtual environment when running the decoder locally. Create and activate one with:
 
-```bash
-python3 -m venv venv
-source venv/bin/activate
-```
-
-Then install the dependencies:
-
-=======
->>>>>>> 36c54ab2
 ```bash
 pip install requests eth-abi web3
 ```
 
-<<<<<<< HEAD
-You can leave the environment with `deactivate` when you're done.
 
-=======
->>>>>>> 36c54ab2
 ## Usage
 
 1. Obtain an Etherscan API key from <https://etherscan.io/>.
