--- conflicted
+++ resolved
@@ -6,24 +6,7 @@
 
 - Python 3.9 or later
 - Dependencies: `requests`, `eth-abi`, `web3`
-<<<<<<< HEAD
 
-### Virtual environment
-
-You can isolate the dependencies using a virtual environment:
-
-```bash
-python -m venv venv
-source venv/bin/activate
-pip install requests eth-abi web3
-```
-
-When you are done, deactivate it with `deactivate`.
-
-If you prefer to install packages globally, simply run:
-=======
-- 
->>>>>>> cc0e527e
 
 ```bash
 pip install requests eth-abi web3
