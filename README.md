# Safe Multisend Decoder

This repository contains a small Python script that decodes [Safe](https://safe.global) multisend transaction data. Contract ABIs are retrieved from the Etherscan API, so an API key is required when running the script locally.

## Requirements

- Python 3.9 or later
- Dependencies: `requests`, `eth-abi`, `web3`

<<<<<<< HEAD
It is recommended to use a Python virtual environment when running the
decoder locally. Create and activate one with:

```bash
python3 -m venv venv
source venv/bin/activate
```

Then install the dependencies:
=======
Install the dependencies with:
>>>>>>> 3afdb532

```bash
pip install requests eth-abi web3
```

<<<<<<< HEAD
You can leave the environment with `deactivate` when you're done.

=======
>>>>>>> 3afdb532
## Usage

1. Obtain an Etherscan API key from <https://etherscan.io/>.
2. Export it in your environment:

```bash
export ETHERSCAN_API_KEY=<your key>
```

3. Run the decoder and provide the hex encoded multisend transaction blob:

```bash
python multisend-decoder.py <hex_blob> [--chainid CHAIN_ID]
```

`--chainid` defaults to `1` (Ethereum mainnet). Use the appropriate chain ID for the transaction you are decoding.

The script will output a JSON array describing each call contained in the multisend.

### Example

```bash
python multisend-decoder.py 0x0087...000003
```

This prints something like:

```json
[
  {
    "operation": 0,
    "to": "0x...",
    "value": 0,
    "data": "0x...",
    "method": "transfer",
    "args": ["0x...", 1000000000000000000]
  }
]
```

The script requires network access to `api.etherscan.io` in order to fetch verified contract ABIs.<|MERGE_RESOLUTION|>--- conflicted
+++ resolved
@@ -7,29 +7,10 @@
 - Python 3.9 or later
 - Dependencies: `requests`, `eth-abi`, `web3`
 
-<<<<<<< HEAD
-It is recommended to use a Python virtual environment when running the
-decoder locally. Create and activate one with:
-
-```bash
-python3 -m venv venv
-source venv/bin/activate
-```
-
-Then install the dependencies:
-=======
-Install the dependencies with:
->>>>>>> 3afdb532
-
 ```bash
 pip install requests eth-abi web3
 ```
 
-<<<<<<< HEAD
-You can leave the environment with `deactivate` when you're done.
-
-=======
->>>>>>> 3afdb532
 ## Usage
 
 1. Obtain an Etherscan API key from <https://etherscan.io/>.
